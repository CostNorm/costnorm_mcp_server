from typing import Any
import httpx
from mcp.server.fastmcp import FastMCP
from starlette.applications import Starlette
from mcp.server.sse import SseServerTransport
from starlette.requests import Request
from starlette.routing import Mount, Route
from mcp.server import Server
import uvicorn
import boto3
from botocore.exceptions import ClientError
from datetime import datetime, timedelta, timezone
import json
from lambda_invoke import _invoke_network_tool

# Initialize FastMCP server for Weather tools (SSE)
mcp = FastMCP("instance_manager")

# Constants
EXCLUDE_TAG_KEY = "CostNormExclude"


@mcp.tool()
async def analyze_repo_arm_compatibility(repo_url: str) -> dict:
    """
    Analyze the compatibility of a repository with ARM architecture by invoking a Lambda function.

    Args:
        repo_url: The URL of the GitHub repository to analyze.

    Returns:
        dict: A dictionary with compatibility analysis results.
    """
    results = boto3.client("lambda", region_name="ap-northeast-2").invoke(
        FunctionName="arm-compatibility-analyzer",
        InvocationType="RequestResponse",
        Payload=json.dumps({"github_url": repo_url})
    )
    results = json.loads(results["Payload"].read())
    return results

@mcp.tool()
async def get_instance_info() -> dict:
    """Get detailed EC2 instance information across regions, including CPU usage
    and optimization recommendations, returned as a JSON object.

    Returns:
        dict: A dictionary with keys 'optimizations_needed', 'instances_ok', and 'errors'.
            'optimizations_needed': List of instances needing scaling adjustments.
            'instances_ok': List of instances with normal CPU usage.
            'errors': List of errors encountered during data fetching.
    """
<<<<<<< HEAD
    # Use default session credentials
    ec2_client = boto3.client("ec2", region_name="us-east-1")
    # Initialize result structure
    results = {"optimizations_needed": [], "instances_ok": [], "errors": []}
    regions = []
    now = datetime.now(timezone.utc)
    start_time = now - timedelta(hours=1)

    # Get available regions
    try:
        regions_response = ec2_client.describe_regions()
        regions = [
            region["RegionName"] for region in regions_response.get("Regions", [])
        ]
    except ClientError as e:
        results["errors"].append(
            {"region": "global", "error_message": f"Error fetching AWS regions: {e}"}
        )
        return results  # Return early if regions cannot be fetched
    except Exception as e:
        results["errors"].append(
            {
                "region": "global",
                "error_message": f"An unexpected error occurred while fetching regions: {e}",
            }
        )
        return results

    if not regions:
        results["errors"].append(
            {"region": "global", "error_message": "No accessible AWS regions found."}
        )
        return results

    # Iterate through regions and fetch instance data
    for region in regions:
        try:
            regional_ec2_client = boto3.client("ec2", region_name=region)
            regional_cw_client = boto3.client("cloudwatch", region_name=region)
            paginator = regional_ec2_client.get_paginator("describe_instances")
            page_iterator = paginator.paginate(
                Filters=[{"Name": "instance-state-name", "Values": ["running"]}]
            )

            for page in page_iterator:
                for reservation in page.get("Reservations", []):
                    for instance in reservation.get("Instances", []):
                        # 추가 시작: 제외 태그 확인
                        instance_tags = instance.get("Tags", [])
                        should_exclude = False
                        for tag in instance_tags:
                            if tag.get("Key") == EXCLUDE_TAG_KEY:
                                should_exclude = True
                                break

                        if should_exclude:
                            instance_id_for_log = instance.get("InstanceId", "N/A")
                            print(
                                f"Excluding instance {instance_id_for_log} due to tag '{EXCLUDE_TAG_KEY}'."
                            )
                            continue  # 이 인스턴스 처리 건너뛰기
                        # 추가 끝

                        instance_id = instance.get("InstanceId", "N/A")
                        instance_type = instance.get("InstanceType", "N/A")
                        state = instance.get("State", {}).get("Name", "N/A")
                        launch_time = instance.get("LaunchTime")
                        launch_time_str = (
                            launch_time.isoformat() if launch_time else "N/A"
                        )  # Use ISO format

                        cpu_avg = None
                        recommendation = None
                        cpu_usage_str = (
                            "N/A"  # For display if needed, not part of core data
                        )

                        try:
                            response = regional_cw_client.get_metric_statistics(
                                Namespace="AWS/EC2",
                                MetricName="CPUUtilization",
                                Dimensions=[
                                    {"Name": "InstanceId", "Value": instance_id}
                                ],
                                StartTime=start_time,
                                EndTime=now,
                                Period=3600,
                                Statistics=["Average"],
                                Unit="Percent",
                            )
                            if response["Datapoints"]:
                                cpu_avg = response["Datapoints"][0]["Average"]
                                cpu_usage_str = f"{cpu_avg:.1f}%"  # Keep for potential logging/debugging

                                # Determine recommendation
                                if cpu_avg > 80.0:
                                    recommendation = "scale_up"
                                elif cpu_avg < 20.0:
                                    recommendation = "scale_down"
                                else:
                                    recommendation = "ok"
                            else:
                                recommendation = "pending_data"

                        except ClientError as cw_error:
                            print(
                                f"Could not get CloudWatch metrics for {instance_id} in {region}: {cw_error}"
                            )
                            recommendation = "error_fetching_cpu"
                            results["errors"].append(
                                {
                                    "region": region,
                                    "instance_id": instance_id,
                                    "error_message": f"CloudWatch ClientError: {cw_error}",
                                }
                            )
                        except Exception as cw_e:
                            print(
                                f"Unexpected error getting CloudWatch metrics for {instance_id} in {region}: {cw_e}"
                            )
                            recommendation = "error_fetching_cpu"
                            results["errors"].append(
                                {
                                    "region": region,
                                    "instance_id": instance_id,
                                    "error_message": f"Unexpected CloudWatch Error: {cw_e}",
                                }
                            )

                        # Prepare instance data dictionary
                        instance_data = {
                            "region": region,
                            "instance_id": instance_id,
                            "instance_type": instance_type,
                            "metric": "CPUUtilization",
                            "value": (
                                f"{round(cpu_avg, 1)}%" if cpu_avg is not None else None
                            ),
                            # Include recommendation only if action is needed or ok
                            # recommendation field will be added when categorizing below
                        }

                        # Categorize instance
                        if (
                            recommendation == "scale_up"
                            or recommendation == "scale_down"
                        ):
                            instance_data["recommendation"] = recommendation
                            results["optimizations_needed"].append(instance_data)
                        elif recommendation == "ok":
                            results["instances_ok"].append(instance_data)
                        # Instances with pending_data or error_fetching_cpu are implicitly not OK,
                        # and errors are logged in the errors list.

        except ClientError as e:
            print(f"Could not access region {region}: {e}")
            results["errors"].append(
                {"region": region, "error_message": f"EC2 ClientError: {e}"}
            )
            continue
        except Exception as e:
            print(f"An unexpected error occurred in region {region}: {e}")
            results["errors"].append(
                {"region": region, "error_message": f"Unexpected EC2 Error: {e}"}
            )
            continue
=======
    results = boto3.client("lambda", region_name="us-east-1").invoke(
        FunctionName="instance_optimize_tool",
        InvocationType="RequestResponse",
        Payload=json.dumps({"body": {"tool_name": "get_instance_info"}})
    )
    results = json.loads(results["Payload"].read())
>>>>>>> 77c0f019

    # Return the structured results
    return results


@mcp.tool()
async def modify_instance_type(instance_id: str, new_type: str) -> str:
    """Modify the type of a specific EC2 instance.

    Args:
        instance_id: The ID of the instance to modify.
        new_type: The target instance type (e.g., t2.medium).
    """
<<<<<<< HEAD
    # Simulate modifying instance type
    # In a real scenario, this would involve calling a cloud provider API (e.g., ec2.modify_instance_attribute)
    # **WARNING**: Directly calling modification APIs can have real cost and operational impact.
    print(f"Attempting to change instance {instance_id} to type {new_type}...")
    # Simulate success
    success = True

    if success:
        return f"Successfully modified instance {instance_id} to type {new_type}."
    else:
        # In a real scenario, you might return specific error details
        return f"Failed to modify instance {instance_id}."
=======
    results = boto3.client("lambda", region_name="us-east-1").invoke(
        FunctionName="instance_optimize_tool",
        InvocationType="RequestResponse",
        Payload=json.dumps({"body": {"tool_name": "modify_instance_type", "instance_id": instance_id, "new_type": new_type}})
    )
    results = json.loads(results["Payload"].read())
    return results
>>>>>>> 77c0f019


@mcp.tool()
async def analyze_vpc_endpoint_presence(
    instance_id: str, region: str, days: int = None, hours: int = 1
) -> dict:
    """Analyze VPC endpoint usage in a specific region over a given number of days.

    Args:

        region: The AWS region to analyze (e.g., 'us-east-1').
        days: The number of days to analyze (default is 1).
    """
    return await _invoke_network_tool(instance_id, region, days, hours)


def create_starlette_app(mcp_server: Server, *, debug: bool = False) -> Starlette:
    """Create a Starlette application that can server the provied mcp server with SSE."""
    sse = SseServerTransport("/messages/")

    async def handle_sse(request: Request) -> None:
        async with sse.connect_sse(
            request.scope,
            request.receive,
            request._send,  # noqa: SLF001
        ) as (read_stream, write_stream):
            await mcp_server.run(
                read_stream,
                write_stream,
                mcp_server.create_initialization_options(),
            )

    return Starlette(
        debug=debug,
        routes=[
            Route("/sse", endpoint=handle_sse),
            Mount("/messages/", app=sse.handle_post_message),
        ],
    )


if __name__ == "__main__":
    mcp_server = mcp._mcp_server  # noqa: WPS437

    import argparse

    parser = argparse.ArgumentParser(description="Run MCP SSE-based server")
    parser.add_argument("--host", default="0.0.0.0", help="Host to bind to")
    parser.add_argument("--port", type=int, default=8080, help="Port to listen on")
    args = parser.parse_args()

    # Bind SSE request handling to MCP server
    starlette_app = create_starlette_app(mcp_server, debug=True)

    uvicorn.run(starlette_app, host=args.host, port=args.port)<|MERGE_RESOLUTION|>--- conflicted
+++ resolved
@@ -34,10 +34,11 @@
     results = boto3.client("lambda", region_name="ap-northeast-2").invoke(
         FunctionName="arm-compatibility-analyzer",
         InvocationType="RequestResponse",
-        Payload=json.dumps({"github_url": repo_url})
+        Payload=json.dumps({"github_url": repo_url}),
     )
     results = json.loads(results["Payload"].read())
     return results
+
 
 @mcp.tool()
 async def get_instance_info() -> dict:
@@ -50,7 +51,6 @@
             'instances_ok': List of instances with normal CPU usage.
             'errors': List of errors encountered during data fetching.
     """
-<<<<<<< HEAD
     # Use default session credentials
     ec2_client = boto3.client("ec2", region_name="us-east-1")
     # Initialize result structure
@@ -217,14 +217,6 @@
                 {"region": region, "error_message": f"Unexpected EC2 Error: {e}"}
             )
             continue
-=======
-    results = boto3.client("lambda", region_name="us-east-1").invoke(
-        FunctionName="instance_optimize_tool",
-        InvocationType="RequestResponse",
-        Payload=json.dumps({"body": {"tool_name": "get_instance_info"}})
-    )
-    results = json.loads(results["Payload"].read())
->>>>>>> 77c0f019
 
     # Return the structured results
     return results
@@ -238,7 +230,6 @@
         instance_id: The ID of the instance to modify.
         new_type: The target instance type (e.g., t2.medium).
     """
-<<<<<<< HEAD
     # Simulate modifying instance type
     # In a real scenario, this would involve calling a cloud provider API (e.g., ec2.modify_instance_attribute)
     # **WARNING**: Directly calling modification APIs can have real cost and operational impact.
@@ -251,15 +242,6 @@
     else:
         # In a real scenario, you might return specific error details
         return f"Failed to modify instance {instance_id}."
-=======
-    results = boto3.client("lambda", region_name="us-east-1").invoke(
-        FunctionName="instance_optimize_tool",
-        InvocationType="RequestResponse",
-        Payload=json.dumps({"body": {"tool_name": "modify_instance_type", "instance_id": instance_id, "new_type": new_type}})
-    )
-    results = json.loads(results["Payload"].read())
-    return results
->>>>>>> 77c0f019
 
 
 @mcp.tool()
