**/__pycache__

<<<<<<< HEAD
function.zip
*.zip
# Local .terraform directories
.terraform/

# .tfstate files
*.tfstate
*.tfstate.*

# Crash log files
crash.log
crash.*.log

# Exclude all .tfvars files, which are likely to contain sensitive data, such as
# password, private keys, and other secrets. These should not be part of version 
# control as they are data points which are potentially sensitive and subject 
# to change depending on the environment.
*.tfvars
*.tfvars.json

# Ignore override files as they are usually used to override resources locally and so
# are not checked in
override.tf
override.tf.json
*_override.tf
*_override.tf.json

# Ignore transient lock info files created by terraform apply
.terraform.tfstate.lock.info

# Include override files you do wish to add to version control using negated pattern
# !example_override.tf

# Include tfplan files to ignore the plan output of command: terraform plan -out=tfplan
# example: *tfplan*

# Ignore CLI configuration files
.terraformrc
terraform.rc

.terraform.lock.hcl
=======
.env
.env.local

.DS_Store
>>>>>>> 77c0f019
<|MERGE_RESOLUTION|>--- conflicted
+++ resolved
@@ -1,50 +1,6 @@
 **/__pycache__
 
-<<<<<<< HEAD
-function.zip
-*.zip
-# Local .terraform directories
-.terraform/
-
-# .tfstate files
-*.tfstate
-*.tfstate.*
-
-# Crash log files
-crash.log
-crash.*.log
-
-# Exclude all .tfvars files, which are likely to contain sensitive data, such as
-# password, private keys, and other secrets. These should not be part of version 
-# control as they are data points which are potentially sensitive and subject 
-# to change depending on the environment.
-*.tfvars
-*.tfvars.json
-
-# Ignore override files as they are usually used to override resources locally and so
-# are not checked in
-override.tf
-override.tf.json
-*_override.tf
-*_override.tf.json
-
-# Ignore transient lock info files created by terraform apply
-.terraform.tfstate.lock.info
-
-# Include override files you do wish to add to version control using negated pattern
-# !example_override.tf
-
-# Include tfplan files to ignore the plan output of command: terraform plan -out=tfplan
-# example: *tfplan*
-
-# Ignore CLI configuration files
-.terraformrc
-terraform.rc
-
-.terraform.lock.hcl
-=======
 .env
 .env.local
 
 .DS_Store
->>>>>>> 77c0f019
