--- conflicted
+++ resolved
@@ -1,5 +1,4 @@
 **/__pycache__
-<<<<<<< HEAD
 *.pyc
 *.pyo
 *.pyd
@@ -7,10 +6,8 @@
 *.pyz
 
 /.vscode
-=======
 
 .env
 .env.local
 
 .DS_Store
->>>>>>> 77c0f019
